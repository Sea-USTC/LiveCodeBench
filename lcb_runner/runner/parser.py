import os
import torch
import argparse

from lcb_runner.utils.scenarios import Scenario


def get_args():
    parser = argparse.ArgumentParser()
    parser.add_argument(
        "--model",
        type=str,
        default="gpt-3.5-turbo-0301",
        help="Name of the model to use matching `lm_styles.py`",
    )
    parser.add_argument(
        "--local_model_path",
        type=str,
        default=None,
        help="If you have a local model, specify it here in conjunction with --model",
    )
    parser.add_argument(
        "--trust_remote_code",
        action="store_true",
        help="trust_remote_code option used in huggingface models",
    )
    parser.add_argument(
        "--scenario",
        type=Scenario,
        default=Scenario.codegeneration,
        help="Type of scenario to run",
    )
    parser.add_argument(
        "--not_fast",
        action="store_true",
        help="whether to use full set of tests (slower and more memory intensive evaluation)",
    )
    parser.add_argument(
        "--release_version",
        type=str,
        default="release_latest",
        help="whether to use full set of tests (slower and more memory intensive evaluation)",
    )
    parser.add_argument(
        "--cot_code_execution",
        action="store_true",
        help="whether to use CoT in code execution scenario",
    )
    parser.add_argument(
        "--n", type=int, default=10, help="Number of samples to generate"
    )
    parser.add_argument(
        "--codegen_n",
        type=int,
        default=10,
        help="Number of samples for which code generation was run (used to map the code generation file during self-repair)",
    )
    parser.add_argument(
        "--temperature", type=float, default=0.2, help="Temperature for sampling"
    )
    parser.add_argument("--top_p", type=float, default=0.95, help="Top p for sampling")
    parser.add_argument(
        "--max_tokens", type=int, default=2000, help="Max tokens for sampling"
    )
    parser.add_argument(
        "--multiprocess",
        default=0,
        type=int,
        help="Number of processes to use for generation (vllm runs do not use this)",
    )
    parser.add_argument(
        "--stop",
        default=None,
        type=str,
        help="Stop token (use `,` to separate multiple tokens)",
    )
    parser.add_argument("--continue_existing", action="store_true")
    parser.add_argument("--continue_existing_with_eval", action="store_true")
    parser.add_argument(
        "--use_cache", action="store_true", help="Use cache for generation"
    )
    parser.add_argument(
        "--cache_batch_size", type=int, default=100, help="Batch size for caching"
    )
    parser.add_argument("--debug", action="store_true", help="Debug mode")
    parser.add_argument("--evaluate", action="store_true", help="Evaluate the results")
    parser.add_argument(
        "--num_process_evaluate",
        type=int,
        default=12,
        help="Number of processes to use for evaluation",
    )
    parser.add_argument("--timeout", type=int, default=6, help="Timeout for evaluation")
    parser.add_argument(
        "--openai_timeout", type=int, default=90, help="Timeout for requests to OpenAI"
    )
    parser.add_argument(
        "--tensor_parallel_size",
        type=int,
        default=-1,
        help="Tensor parallel size for vllm",
    )
    parser.add_argument(
        "--enable_prefix_caching",
        action="store_true",
        help="Enable prefix caching for vllm",
    )
    parser.add_argument(
        "--custom_output_file",
        type=str,
        default=None,
        help="Path to the custom output file used in `custom_evaluator.py`",
    )
    parser.add_argument(
        "--custom_output_save_name",
        type=str,
        default=None,
        help="Folder name to save the custom output results (output file folder modified if None)",
    )
    parser.add_argument("--dtype", type=str, default="bfloat16", help="Dtype for vllm")
    # Added to avoid running extra generations (it's slow for reasoning models)
    parser.add_argument(
        "--start_date",
        type=str,
        default=None,
        help="Start date for the contest to filter the evaluation file (format - YYYY-MM-DD)",
    )
    parser.add_argument(
        "--end_date",
        type=str,
        default=None,
        help="End date for the contest to filter the evaluation file (format - YYYY-MM-DD)",
    )
    parser.add_argument(
        "--kv_cache_quantized",
        action="store_true",
        help="fp8 quantized cache, need to pair with flashinfer",
    )
    parser.add_argument(
        "--expert_parallel",
        action="store_true",
        help="to vllm --enable-expert-parallel",
    )
    args = parser.parse_args()

<<<<<<< HEAD
    args.stop = args.stop.split(",") if args.stop else None # stop flag is default to None
=======
    args.stop = args.stop.split(",") if args.stop else None # stop flag 
>>>>>>> a6d4592c

    if args.tensor_parallel_size == -1:
        args.tensor_parallel_size = torch.cuda.device_count()

    if args.multiprocess == -1:
        args.multiprocess = os.cpu_count()

    return args


def test():
    args = get_args()
    print(args)


if __name__ == "__main__":
    test()<|MERGE_RESOLUTION|>--- conflicted
+++ resolved
@@ -143,11 +143,7 @@
     )
     args = parser.parse_args()
 
-<<<<<<< HEAD
     args.stop = args.stop.split(",") if args.stop else None # stop flag is default to None
-=======
-    args.stop = args.stop.split(",") if args.stop else None # stop flag 
->>>>>>> a6d4592c
 
     if args.tensor_parallel_size == -1:
         args.tensor_parallel_size = torch.cuda.device_count()
